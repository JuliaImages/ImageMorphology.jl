--- conflicted
+++ resolved
@@ -78,9 +78,8 @@
 """
 erode(img::AbstractArray; kwargs...) = erode!(copy(img); kwargs...)
 
-<<<<<<< HEAD
-dilate!(maxfilt, region=coords_spatial(maxfilt)) = extremefilt!(maxfilt, max, region)
-erode!(minfilt, region=coords_spatial(minfilt)) = extremefilt!(minfilt, min, region)
+dilate!(maxfilt; kwargs...) = extremefilt!(maxfilt, max; kwargs...)
+erode!(minfilt; kwargs...) = extremefilt!(minfilt, min; kwargs...)
 
 """
     extremefilt!(A::AbstractArray, select::Function, region=coords_spatial(A))
@@ -151,7 +150,7 @@
  6  2  2  1  7
  1  6  5  2  6
 
-julia> extremefilt!(copy(M), min, 1)
+julia> extremefilt!(copy(M), min; dims = 1)
 5×5 Matrix{Int64}:
  4  6  5  3  4
  4  6  4  3  4
@@ -159,7 +158,7 @@
  1  2  2  1  6
  1  2  2  1  6
 
-julia> extremefilt!(copy(M), min, 2)
+julia> extremefilt!(copy(M), min; dims = 2)
 5×5 Matrix{Int64}:
  4  4  3  3  3
  6  6  4  4  4
@@ -167,7 +166,7 @@
  2  2  1  1  1
  1  1  2  2  2
 
-julia> extremefilt!(extremefilt!(copy(M), min, 1), min, 2)
+julia> extremefilt!(extremefilt!(copy(M), min; dims = 1), min; dims = 2)
 5×5 Matrix{Int64}:
  4  4  3  3  3
  4  4  3  3  3
@@ -175,7 +174,7 @@
  1  1  1  1  1
  1  1  1  1  1
 
-julia> extremefilt!(copy(M), min) # regions = (1,2) by default
+julia> extremefilt!(copy(M), min) # dims = (1,2) by default
 5×5 Matrix{Int64}:
  4  4  3  3  3
  4  4  3  3  3
@@ -220,12 +219,7 @@
  0  0  0  1  0
 ```
 """
-function extremefilt!(A::AbstractArray, select::Function, region=coords_spatial(A))
-=======
-dilate!(maxfilt; kwargs...) = extremefilt!(maxfilt, max; kwargs...)
-erode!(minfilt; kwargs...) = extremefilt!(minfilt, min; kwargs...)
 function extremefilt!(A::AbstractArray, select::Function; dims=coords_spatial(A))
->>>>>>> 7659c603
     inds = axes(A)
     for d = 1:ndims(A)
         if size(A, d) == 1 || d ∉ dims
